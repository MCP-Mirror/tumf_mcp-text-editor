--- conflicted
+++ resolved
@@ -365,34 +365,8 @@
                     # Append mode - start exceeds total lines
                     is_insertion = True
                 else:
-<<<<<<< HEAD
-                    # For existing files:
-                    # range_hash is required for modifications
-                    if not expected_range_hash:
-                        return {
-                            "result": "error",
-                            "reason": "range_hash is required for file modifications",
-                            "file_hash": None,
-                            "content": current_content,
-                        }
-
-                    # Hash provided - verify content
-                    target_lines = lines[line_start_zero : line_end_zero + 1]
-                    target_content = "".join(target_lines)
-                    actual_range_hash = self.calculate_hash(target_content)
-
-                    # Compare hashes
-                    # Empty range_hash means explicit insertion
-                    is_insertion = (
-                        not expected_range_hash
-                        or expected_range_hash == self.calculate_hash("")
-                    )
-
-                    # For non-insertion operations, verify content hash
-=======
                     # For modification mode, check the range_hash
                     is_insertion = expected_range_hash == ""
->>>>>>> 6597fc45
                     if not is_insertion:
                         # Calculate end_zero for content validation
                         end_zero = (
@@ -450,13 +424,8 @@
                     # Insert at the specified line
                     lines[start_zero:start_zero] = new_lines
                 else:
-<<<<<<< HEAD
-                    # Replace the specified range
-                    lines[line_start_zero : line_end_zero + 1] = new_lines
-=======
                     # We already have end_zero for replacements
                     lines[start_zero : end_zero + 1] = new_lines
->>>>>>> 6597fc45
 
             # Write the final content back to file
             final_content = "".join(lines)
@@ -522,14 +491,6 @@
                 "reason": "Exactly one of 'after' or 'before' must be specified",
                 "hash": None,
             }
-<<<<<<< HEAD
-        except Exception as e:
-            return {
-                "result": "error",
-                "reason": f"Unexpected error: {str(e)}",
-                "file_hash": None,
-                "content": None,
-=======
 
         try:
             (
@@ -762,5 +723,4 @@
                     "reason": str(e),
                     "hash": None,
                 }
->>>>>>> 6597fc45
             }